[project]
name = "starting-codebase"
version = "0.1.0"
description = "Add your description here"
readme = "README.md"
requires-python = ">=3.12"
dependencies = [
    "chromadb==1.0.15",
    "anthropic==0.58.2",
    "sentence-transformers==2.7.0",
    "torch==2.2.0; sys_platform != 'darwin'",
    "numpy<2.0.0",
    "fastapi==0.116.1",
    "uvicorn==0.35.0",
    "python-multipart==0.0.20",
    "python-dotenv==1.1.1",
    "pytest>=7.0.0",
<<<<<<< HEAD
    "black>=24.0.0",
    "flake8>=7.0.0",
    "isort>=5.12.0",
]

[tool.black]
line-length = 88
target-version = ['py312']
include = '\.pyi?$'
extend-exclude = '''
/(
  # directories
  \.eggs
  | \.git
  | \.hg
  | \.mypy_cache
  | \.tox
  | \.venv
  | _build
  | buck-out
  | build
  | dist
)/
'''

[tool.isort]
profile = "black"
line_length = 88
multi_line_output = 3
include_trailing_comma = true
force_grid_wrap = 0
use_parentheses = true
ensure_newline_before_comments = true
=======
    "httpx>=0.24.0",
]

[tool.pytest.ini_options]
testpaths = ["backend/tests"]
python_files = "test_*.py"
python_classes = "Test*"
python_functions = "test_*"
addopts = [
    "-v",
    "--tb=short",
    "--strict-markers",
    "--disable-warnings",
    "--color=yes"
]
markers = [
    "unit: Unit tests",
    "integration: Integration tests",
    "api: API endpoint tests"
]
>>>>>>> 33fc6c10
<|MERGE_RESOLUTION|>--- conflicted
+++ resolved
@@ -15,10 +15,28 @@
     "python-multipart==0.0.20",
     "python-dotenv==1.1.1",
     "pytest>=7.0.0",
-<<<<<<< HEAD
     "black>=24.0.0",
     "flake8>=7.0.0",
     "isort>=5.12.0",
+    "httpx>=0.24.0",
+]
+
+[tool.pytest.ini_options]
+testpaths = ["backend/tests"]
+python_files = "test_*.py"
+python_classes = "Test*"
+python_functions = "test_*"
+addopts = [
+    "-v",
+    "--tb=short",
+    "--strict-markers",
+    "--disable-warnings",
+    "--color=yes"
+]
+markers = [
+    "unit: Unit tests",
+    "integration: Integration tests",
+    "api: API endpoint tests"
 ]
 
 [tool.black]
@@ -48,26 +66,4 @@
 include_trailing_comma = true
 force_grid_wrap = 0
 use_parentheses = true
-ensure_newline_before_comments = true
-=======
-    "httpx>=0.24.0",
-]
-
-[tool.pytest.ini_options]
-testpaths = ["backend/tests"]
-python_files = "test_*.py"
-python_classes = "Test*"
-python_functions = "test_*"
-addopts = [
-    "-v",
-    "--tb=short",
-    "--strict-markers",
-    "--disable-warnings",
-    "--color=yes"
-]
-markers = [
-    "unit: Unit tests",
-    "integration: Integration tests",
-    "api: API endpoint tests"
-]
->>>>>>> 33fc6c10
+ensure_newline_before_comments = true